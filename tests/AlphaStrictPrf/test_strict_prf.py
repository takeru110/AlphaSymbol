import logging
from collections import deque

import pytest

from AlphaStrictPrf.strict_prf import C, P, R, S, Z

logging.basicConfig(level=logging.DEBUG)

# ---- arity -----


def test_arity_validation():
    z = Z()
    assert z.arity() is None, "Z should return None for arity"
    s = S()
    assert s.arity() == 1, "S should return 1 for arity"


def test_R_arity():
    add = R(P(1, 1), C(S(), P(3, 2)))
    logging.debug("Test Sample: R(P(1, 1), C(S(), P(3, 2)))")
    assert (
        add.arity() == 2
    ), "Error: arity is wrong for R(P(1, 1), C(S(), P(3, 2)))"


def test_C_arity():
    when0_then1_else0 = C(R(S(), P(3, 3)), P(1, 1), Z())
    logging.debug("Test Sample: C(R(S(), P(3, 3)), P(1, 1), Z())")
    assert (
        when0_then1_else0.arity() == 1
    ), "Error: arity is wrong for C(R(S(), P(3, 3)), P(1, 1), Z())"


def test_invalid_R_arity():
    rss_invalid_arity = R(S(), S())
    logging.debug("Test Sample: R(S(), S())")
    assert (
        rss_invalid_arity.validate_semantic() is False
    ), "Error: validate_semantic() works incorrectly for R(S(), S())"


def test_invalid_inner_arity():
    inner_invalid = R(Z(), C(S(), P(2, 2), P(2, 2)))
    logging.debug("R(Z(), C(S(), P(2, 2), P(2, 2)))")
    assert (
        inner_invalid.validate_semantic() is False
    ), "Error: validate_semantic() works incorrectly for R(Z(), C(S(), P(2, 2), P(2, 2)))"


<<<<<<< HEAD
def test_invalid_R_arity_2():
    inner_invalid2 = R(S(), Z())
    logging.debug("R(S(), Z())")
=======
def test_invalid_R_evaluate():
    rss_invalid_arity = R(S(), S())
    logging.debug("Test Sample: R(S(), S())")
    with pytest.raises(AssertionError):
        rss_invalid_arity.evaluate(1)


def test_invalid_P_evaluate():
    p_func = P(3, 2)
    logging.debug("P(3, 2)")
    with pytest.raises(AssertionError):
        p_func.evaluate(10, 20)


def test_P():
    # Test for the P class with i = 2
    p_func = P(3, 2)
    logging.debug("P(3, 2)")
    assert p_func.evaluate(10, 20, 30) == 20, "Error: P evaluate is wrong."
    assert p_func.arity() == 3, "Error: P arity is wrong."
    assert p_func.tree_string() == "P^3_2", "Error: P print_tree is wrong."
>>>>>>> c8ad524e
    assert (
        inner_invalid2.validate_semantic() is False
    ), "Error: validate_semantic() works incorrectly for R(S(), Z())"


# ---- change -----


def test_change_complex():
    expr = C(R(Z(), P(2, 1)), C(P(1, 1), S()))
    pos = deque([2, 1])
    new_expr = expr.change(pos, R(Z(), P(2, 1)))
    expected_expr = C(R(Z(), P(2, 1)), C(R(Z(), P(2, 1)), S()))
    assert new_expr == expected_expr, "Error: Expr.change()"
    # check non-destructive
    expr_copy = expr.copy()
    for pos in expr.positions():
        expr_copy.change(pos, Z())
        assert expr_copy == expr, "Error: Expr.change()"
        assert id(expr_copy) != id(expr), "Error: Expr.change()"


# ---- copy -----
def test_Z_copy():
    z1 = Z()
    z2 = z1.copy()
    assert z1 == z2, "Copy of Z should be equal to the original"
    assert (
        z1 is not z2
    ), "Copy of Z should not be the same object as the original"


def test_S_copy():
    s1 = S()
    s2 = s1.copy()
    assert s1 == s2, "Copy of S should be equal to the original"
    assert (
        s1 is not s2
    ), "Copy of S should not be the same object as the original"


def test_P_copy():
    p1 = P(3, 2)
    p2 = p1.copy()
    assert p1 == p2, "Copy of P should be equal to the original"
    assert (
        p1 is not p2
    ), "Copy of P should not be the same object as the original"


def test_C_copy():
    c1 = C(S(), Z())
    c2 = c1.copy()
    assert c1 == c2, "Copy of C should be equal to the original"
    assert (
        c1 is not c2
    ), "Copy of C should not be the same object as the original"


def test_R_copy():
    r1 = R(Z(), S())
    r2 = r1.copy()
    assert r1 == r2, "Copy of R should be equal to the original"
    assert (
        r1 is not r2
    ), "Copy of R should not be the same object as the original"


def test_copy_complex():
    assert Z().copy() == Z(), "Error: Z().copy"
    assert S().copy() == S(), "Error: S().copy"
    assert P(3, 1).copy() == P(3, 1), "Error: P(1, 2).copy"
    assert C(S(), Z()).copy() == C(S(), Z()), "Error: C(S(), Z()).copy"
    assert R(P(1, 1), P(3, 1)).copy() == R(
        P(1, 1), P(3, 1)
    ), "Error: R(C(1, 1), P(3, 1).copy"


# ---- equality -----
def test_Z_equality():
    z1 = Z()
    z2 = Z()
    assert z1 == z2, "Two instances of Z should be equal"


def test_S_equality():
    s1 = S()
    s2 = S()
    assert s1 == s2, "Two instances of S should be equal"


def test_C_equality():
    c1 = C(S(), Z())
    c2 = C(S(), Z())
    assert (
        c1 == c2
    ), "Two instances of C with same function and args should be equal"


def test_R_equality():
    r1 = R(Z(), S())
    r2 = R(Z(), S())
    assert (
        r1 == r2
    ), "Two instances of R with same base and step should be equal"


def test_complex_equality():
    expr1 = C(S(), Z())
    expr2 = C(S(), Z())
    assert expr1 == expr2, "Error: Expr.__eq__()"

    expr1 = R(S(), C(P(3, 1), S(), S()))
    expr2 = R(S(), C(P(3, 1), S(), S()))
    assert expr1 == expr2, "Error: Expr.__eq__()"

    expr1 = R(S(), C(P(3, 1), S(), S()))
    expr2 = R(S(), C(P(3, 1), Z(), Z()))
    assert expr1 != expr2, "Error: Expr.__eq__()"


def test_set_equality():
    expr_set1 = {C(S(), Z()), R(S(), C(P(3, 1), S(), S())), Z()}
    expr_set2 = {R(S(), C(P(3, 1), S(), S())), Z(), C(S(), Z())}
    assert expr_set1 == expr_set2, "Error: Expr set equality"


# ---- evaluate -----
def test_Z_evaluate():
    z = Z()
    assert z.evaluate() == 0, "Z should always evaluate to 0"
    assert (
        z.evaluate(1, 2, 3) == 0
    ), "Z should always evaluate to 0 regardless of arguments"


def test_S_evaluate():
    s = S()
    assert s.evaluate(0) == 1, "S(0) should evaluate to 1"
    assert s.evaluate(5) == 6, "S(5) should evaluate to 6"


def test_P_evaluate():
    p = P(3, 2)
    assert p.evaluate(1, 2, 3) == 2, "P(3,2) should return the second argument"


def test_C_evaluate():
    c = C(S(), Z())
    assert (
        c.evaluate(1) == 1
    ), "C(S(), Z()) should evaluate to 1 when input is 1"
    assert (
        c.evaluate(5) == 1
    ), "C(S(), Z()) should evaluate to 1 when input is 5"


def test_R_evaluate():
    r = R(C(S(), Z()), P(2, 1))
    assert (
        r.evaluate(0) == 1
    ), "R(C(S(), Z()), P(2, 1)).evaluate(0) should return base value 0"
    assert (
        r.evaluate(1) == 0
    ), "R(C(S(), Z()), P(2, 1)) should return step value 1"
    assert (
        r.evaluate(2) == 1
    ), "R(C(S(), Z()), P(2, 1)) should return step value 2"


def test_R_evaluate_complex_1():
    add = R(P(1, 1), C(S(), P(3, 2)))
    logging.debug("Test Sample: R(P(1, 1), C(S(), P(3, 2)))")
    assert (
        add.evaluate(2, 3) == 5
    ), "Error: R(P(1, 1), C(S(), P(3, 2))) evaluation is wrong"


def test_C_evaluate_complex_2():
    when0_then1_else0 = C(R(S(), P(3, 3)), P(1, 1), Z())
    logging.debug("Test Sample: C(R(S(), P(3, 3)), P(1, 1), Z())")
    ans_sequence = [when0_then1_else0.evaluate(i) for i in range(5)]
    assert ans_sequence == [
        1,
        0,
        0,
        0,
        0,
    ], "Error: C(R(S(), P(3, 3)), P(1, 1), Z()) evaluation is wrong"


def test_invalid_R_evaluate():
    rss_invalid_arity = R(S(), S())
    logging.debug("Test Sample: R(S(), S())")
    with pytest.raises(AssertionError):
        rss_invalid_arity.evaluate(1)


def test_invalid_inner_evaluate():
    inner_invalid = R(Z(), C(S(), P(2, 2), P(2, 2)))
    logging.debug("R(Z(), C(S(), P(2, 2), P(2, 2)))")
    with pytest.raises(AssertionError):
        inner_invalid.evaluate(1)


def test_invalid_R_evaluate_2():
    inner_invalid2 = R(S(), Z())
    logging.debug("R(S(), Z())")
    with pytest.raises(AssertionError):
        inner_invalid2.evaluate(1)


# ---- hash -----
def test_complex_hash():
    expr1 = C(S(), Z())
    expr2 = C(S(), Z())
    assert hash(expr1) == hash(expr2), "Error: Expr.__hash__()"

    expr1 = R(S(), C(P(3, 1), S(), S()))
    expr2 = R(S(), C(P(3, 1), S(), S()))
    assert hash(expr1) == hash(expr2), "Error: Expr.__hash__()"

    expr1 = R(S(), C(P(3, 1), S(), S()))
    expr2 = R(S(), C(P(3, 1), Z(), Z()))
    assert expr1 != expr2, "Error: Expr.__eq__()"


# ---- str -----


def test_Z_str():
    z = Z()
    assert str(z) == "Z()", "Error: Z's __str__() should return 'Z()'"


def test_S_str():
    s = S()
    assert str(s) == "S()", "Error: S's __str__() should return 'S()'"


def test_P_str():
    p = P(2, 1)
    assert str(p) == "P(2, 1)", "Error: P's __str__() should return 'P(2, 1)'"


def test_C_str():
    c = C(S(), Z())
    expected_str = "C(S(), Z())"
    assert (
        str(c) == expected_str
    ), "Error: C(S(), Z())'s __str__() should return 'C(S(), Z())'"


def test_R_str():
    r = R(Z(), S())
    expected_str = "R(Z(), S())"
    assert (
        str(r) == expected_str
    ), "Error: R(Z(), S())'s __str__() should return 'R(Z(), S())'"


def test_complex_str():
    expr1 = C(S(), Z())
    expr2 = R(S(), C(P(3, 1), S(), S()))
    expr3 = R(P(1, 1), C(S(), P(3, 2)))

    str_expr1 = "C(S(), Z())"
    str_expr2 = "R(S(), C(P(3, 1), S(), S()))"
    str_expr3 = "R(P(1, 1), C(S(), P(3, 2)))"

    assert str(expr1) == str_expr1, "Error: Expr.__str__()"
    assert str(expr2) == str_expr2, "Error: Expr.__str__()"
    assert str(expr3) == str_expr3, "Error: Expr.__str__()"


<<<<<<< HEAD
# ---- positions -----
def test_Expr_positions():
    func = C(P(1, 1), Z(), C(P(1, 1), S()))
    positions = func.positions()
    expected_positions = [
        [],
        [0],
        [1],
        [2],
        [2, 1],
        [2, 2],
    ]
    pos_comp = set(tuple(sublist) for sublist in positions)
    exp_pos_comp = set(tuple(sublist) for sublist in expected_positions)
    assert set(pos_comp) == set(exp_pos_comp), "Error: generate_positions()"
=======
def test_change():
    expr = C(R(Z(), P(2, 1)), C(P(1, 1), S()))
    pos = deque([2, 1])
    new_expr = expr.change(pos, R(Z(), P(2, 1)))
    expected_expr = C(R(Z(), P(2, 1)), C(R(Z(), P(2, 1)), S()))
    assert new_expr == expected_expr, "Error: Expr.change()"
    assert pos == deque([2, 1]), "Error: Expr.change() is destructive now"
    # check non-destructive
    expr_copy = expr.copy()
    for pos in expr.positions():
        pre_pos = pos.copy()
        expr_copy.change(pos, Z())
        assert expr_copy == expr, "Error: Expr.change()"
        assert id(expr_copy) != id(expr), "Error: Expr.change()"
        assert pos == pre_pos, "Error: Expr.change() is destructive now"
>>>>>>> c8ad524e


def test_positions():
    expr = C(Z(), S())
    positions = expr.positions()
    assert positions == [
        deque([]),
        deque([0]),
        deque([1]),
    ], "Position list mismatch"


# ---- tree_string -----
def test_Z_tree_string():
    z = Z()
    assert z.tree_string() == "Z", "Error: Z's tree_string() should return 'Z'"


def test_S_tree_string():
    s = S()
    assert s.tree_string() == "S", "Error: S's tree_string() should return 'S'"


def test_P_tree_string():
    p = P(2, 1)
    assert (
        p.tree_string() == "P^2_1"
    ), "Error: P's tree_string() should return 'P^2_1'"
    assert (
        p.tree_string(indent=4) == "    P^2_1"
    ), "Error: P's tree_string() with indent should return '    P^2_1'"


def test_C_tree_string():
    c = C(S(), Z())
    expected_tree_str = "C^2\n  S\n  Z"
    assert (
        c.tree_string() == expected_tree_str
    ), "Error: C(S(), Z())'s tree_string() should return 'C^2\n  S\n  Z'"


def test_R_tree_string():
    r = R(Z(), S())
    expected_tree_str = "R\n  Z\n  S"
    assert (
        r.tree_string() == expected_tree_str
    ), "Error: R(Z(), S())'s tree_string() should return 'R\n  Z\n  S'"


# ---- validate_semantic -----
def test_Z_validate_semantic():
    z = Z()
    assert z.validate_semantic(), "Z should always be semantically valid"
    assert not Z(
        S, S
    ).validate_semantic(), "Z(S, S) should not be semantically valid"


def test_S_validate_semantic():
    s = S()
    assert s.validate_semantic(), "S should always be semantically valid"


def test_P_validate_semantic():
    p = P(3, 2)
    assert p.validate_semantic(), "P(3, 2) should always be semantically valid"


def test_C_validate_semantic():
    c = C(S(), Z())
    assert (
        c.validate_semantic()
    ), "C(S(), Z()) should always be semantically valid"
    assert not C(
        S(), S(), S()
    ).validate_semantic(), "C(S(), S(), S()) should not be semantically valid"


def test_C_validate_semantic_complex():
    inner_invalid = C(P(2, 1), Z(), Z(S()))
    logging.debug("C(P(2, 1), Z(), Z(S()))")
    assert (
        inner_invalid.validate_semantic() is False
    ), "Error: validate_semantic() works incorrectly"


def test_R_validate_semantic():
    r = R(Z(), S())
    assert (
        r.validate_semantic()
    ), "R(Z(), S()) should always be semantically valid"
    assert R(
        S(), P(3, 1)
    ).validate_semantic(), "R(Z(), S()) should always be semantically valid"
    assert not R(
        S(), S()
    ).validate_semantic(), "R(S(), S()) should not be semantically valid"<|MERGE_RESOLUTION|>--- conflicted
+++ resolved
@@ -49,33 +49,9 @@
     ), "Error: validate_semantic() works incorrectly for R(Z(), C(S(), P(2, 2), P(2, 2)))"
 
 
-<<<<<<< HEAD
 def test_invalid_R_arity_2():
     inner_invalid2 = R(S(), Z())
     logging.debug("R(S(), Z())")
-=======
-def test_invalid_R_evaluate():
-    rss_invalid_arity = R(S(), S())
-    logging.debug("Test Sample: R(S(), S())")
-    with pytest.raises(AssertionError):
-        rss_invalid_arity.evaluate(1)
-
-
-def test_invalid_P_evaluate():
-    p_func = P(3, 2)
-    logging.debug("P(3, 2)")
-    with pytest.raises(AssertionError):
-        p_func.evaluate(10, 20)
-
-
-def test_P():
-    # Test for the P class with i = 2
-    p_func = P(3, 2)
-    logging.debug("P(3, 2)")
-    assert p_func.evaluate(10, 20, 30) == 20, "Error: P evaluate is wrong."
-    assert p_func.arity() == 3, "Error: P arity is wrong."
-    assert p_func.tree_string() == "P^3_2", "Error: P print_tree is wrong."
->>>>>>> c8ad524e
     assert (
         inner_invalid2.validate_semantic() is False
     ), "Error: validate_semantic() works incorrectly for R(S(), Z())"
@@ -103,6 +79,7 @@
     z1 = Z()
     z2 = z1.copy()
     assert z1 == z2, "Copy of Z should be equal to the original"
+
     assert (
         z1 is not z2
     ), "Copy of Z should not be the same object as the original"
@@ -221,6 +198,13 @@
 def test_P_evaluate():
     p = P(3, 2)
     assert p.evaluate(1, 2, 3) == 2, "P(3,2) should return the second argument"
+
+
+def test_invalid_P_evaluate():
+    p_func = P(3, 2)
+    logging.debug("P(3, 2)")
+    with pytest.raises(AssertionError):
+        p_func.evaluate(10, 20)
 
 
 def test_C_evaluate():
@@ -351,7 +335,6 @@
     assert str(expr3) == str_expr3, "Error: Expr.__str__()"
 
 
-<<<<<<< HEAD
 # ---- positions -----
 def test_Expr_positions():
     func = C(P(1, 1), Z(), C(P(1, 1), S()))
@@ -367,23 +350,6 @@
     pos_comp = set(tuple(sublist) for sublist in positions)
     exp_pos_comp = set(tuple(sublist) for sublist in expected_positions)
     assert set(pos_comp) == set(exp_pos_comp), "Error: generate_positions()"
-=======
-def test_change():
-    expr = C(R(Z(), P(2, 1)), C(P(1, 1), S()))
-    pos = deque([2, 1])
-    new_expr = expr.change(pos, R(Z(), P(2, 1)))
-    expected_expr = C(R(Z(), P(2, 1)), C(R(Z(), P(2, 1)), S()))
-    assert new_expr == expected_expr, "Error: Expr.change()"
-    assert pos == deque([2, 1]), "Error: Expr.change() is destructive now"
-    # check non-destructive
-    expr_copy = expr.copy()
-    for pos in expr.positions():
-        pre_pos = pos.copy()
-        expr_copy.change(pos, Z())
-        assert expr_copy == expr, "Error: Expr.change()"
-        assert id(expr_copy) != id(expr), "Error: Expr.change()"
-        assert pos == pre_pos, "Error: Expr.change() is destructive now"
->>>>>>> c8ad524e
 
 
 def test_positions():
