import random
from collections import deque, namedtuple
from typing import Any, Dict, List, Optional

from AlphaStrictPrf.strict_prf import C, Expr, P, R, S, Z

Action = namedtuple("Action", ["position", "expr"])


class ActType:
    def __init__(self, p, c, d):
        self.n = c**d * (3 + int(1 / 2 * p * (p + 1)) + c)
        self.n_post_expr = 3 + int(1 / 2 * p * (p + 1)) + c

    def sample(self):
        return random.randint(0, self.n)


class StrictPrfGame:
    """
    StrictPrfGame environment without using gymnasium.

    The game involves rewriting an initial expression to match input-output test cases.
    """

    def __init__(
        self,
        max_p_arity: int = 2,
        expr_depth: int = 2,
        max_c_args: int = 2,
        max_steps: int = 100,
        input_sequence: Optional[List[int]] = None,
        output_sequence: Optional[List[int]] = None,
        n_obs: int = 20000,
        init_expr: Expr = Z(),
    ):
        self.max_p_arity = max_p_arity
        self.expr_depth = expr_depth
        self.max_c_args = max_c_args
        self.max_steps = max_steps

        self.input_sequence: list[int] = (
            input_sequence if input_sequence else [0, 1, 2]
        )
        self.output_sequence: list[int] = (
            output_sequence if output_sequence else [0, 1, 2]
        )
        self.init_expr = init_expr

        self.current_expr: Expr = Z()
        self.action_space = ActType(
            self.max_p_arity, self.max_c_args, self.expr_depth
        )

        # Generate possible tokens based on game parameters
        self.tokens = self.available_tokens()
        self.n_obs = (
            n_obs  # like a size of display which will be input of DQN model
        )

    def reset(self):
        """
        Resets the environment to an initial state and returns an initial observation.
        """
        self.current_expr: Expr = self.init_expr
        self.step_count = 0
        self.done = False

        info = self._get_info()
        state = self._string_to_state(info["expression"])
        return state, info

    def _string_to_state(self, st: str):
        # string to state
        ascii_list = [ord(char) for char in st]
        ascii_list = ascii_list[: self.n_obs]
        ascii_list.extend([0] * (self.n_obs - len(ascii_list)))
        return ascii_list

    def _set_current_expression(self, expr: Expr):
        self.current_expr = expr

    def render(self):
        """
        Renders the environment.

        This method prints the current expression.
        """
        print(f"Step: {self.step_count}")
        print(f"Current Expression:\n{str(self.current_expr)}")

    def _get_info(self) -> Dict[str, Any]:
        """
        Returns the current observation.

        Returns:
            observation (dict): The current observation.
        """
        output = [self.current_expr.evaluate(i) for i in self.input_sequence]
        info = {
            "expression": str(self.current_expr),
            "step_count": self.step_count,
            "input": self.input_sequence,
            "target": self.output_sequence,
            "output": output,
        }
        return info

    def available_tokens(self) -> List[Expr]:
        """
        Generates all possible expressions (tokens) based on the game parameters.

        Returns:
            tokens (List[Expr]): A list of Expr objects representing valid expressions after substituting.
        """
        tokens = [
            Z(),
            S(),
        ]  # Z(), S(), R(Z(), Z()) をデフォルトで追加

        # P(n, i) の生成
        for n in range(1, self.max_p_arity + 1):
            for i in range(1, n + 1):
                tokens.append(P(n, i))  # P(n, i) は Expr 型のインスタンス

        # C(Expr1, Expr2, ..., Exprn) の生成
        for c_args in range(1, self.max_c_args + 1):
            args = [
                Z() for _ in range(c_args)
            ]  # C関数の引数としてすべてZ()を初期値にする
            tokens.append(
                C(Z(), *args)
            )  # C(Z(), Z(), ...) のように Expr 型を生成

        tokens.append(R(Z(), Z()))
        return tokens

    def available_positions(self) -> List[deque[int]]:
        return self.current_expr.positions()

    def available_actions(self) -> List[Action]:
        """
        Generates a list of all possible actions from the current state.

        Returns:
            actions (List[Action]): A list of possible actions.
        """
        positions = self.available_positions()
        tokens = self.available_tokens()
        return [Action(pos, token) for pos in positions for token in tokens]

    def step_human_readable(
        self, action: Action
    ) -> tuple[str, float, bool, bool, dict[str, Any]]:
        self.step_count += 1
        length_score = 0.9 ** len(str(self.current_expr))
        truncated = self.step_count >= self.max_steps
        pos = action.position
        exp = action.expr
        if pos not in self.available_positions():
            return (
                self.current_expr,
                0 + length_score,
                False,
                truncated,
                self._get_info(),
            )

        new_expr: Expr = self.current_expr.change(pos, exp)
        if not new_expr.validate_semantic():
            return (
                self.current_expr,
                0.1 + length_score,
                False,
                truncated,
                self._get_info(),
            )
        if new_expr.arity() != 1:
            return (
                self.current_expr,
                0.2 + length_score,
                False,
                truncated,
                self._get_info(),
            )

        # new expression is accepted as next expression
        self.current_expr = new_expr
        length_score = 0.9 ** len(str(self.current_expr))

        matching_elements = sum(
            1
            for t, e in zip(self.output_sequence, self.input_sequence)
            if t == new_expr.evaluate(e)
        )
        if matching_elements == len(self.input_sequence):
            return (
                new_expr,
                1 + length_score,
                True,
                truncated,
                self._get_info(),
            )

        self.step_count += 1
        correctness_score = 0.3 * matching_elements / len(self.input_sequence)
        return (
            new_expr,
            0.3 + correctness_score + length_score,
            False,
            truncated,
<<<<<<< HEAD
            self.get_info(),
        )

    def int2action(self, num: int) -> Action:
        """Convert int which expresses action into Action

        このメソッドは引数としてint型を受け、Action型(自然数のリストplaceとExpr型変数exprの組)を返す。
        int型をself.action_space.n_post_exprで割ったとき、商がplaceを決め、あまりがexprを決める。

        placeはこの商をmax_c_args + 1進数で表したときの各桁の数値をリストにしたものである。
        exprは、仕様書に書いてある書き換え先変数の値 Z(), S(), P(1, 1), P(2, 1), P(2, 2), P(3, 1), P(3, 2),...,C(Z(), Z()), C(Z(), Z(), Z()), ..., R(Z(), Z())
        をこの順に0, 1, ...,self.action_space.n_post_expr - 1, という値を対応させ、余りに対応する式がexprである。

        Args
            int: 行動を表す自然数
        Returns:
            Action: 行動を表すAction型
        """

        # まず、numをself.action_space.n_post_exprで割る
        quotient, remainder = divmod(num, self.action_space.n_post_expr)

        # placeの計算: quotientを(max_c_args + 1)進数のリストに変換
        place = []
        base = self.max_c_args + 1
        while quotient > 0:
            place.append(quotient % base)
            quotient //= base

        # exprの計算: remainderが対応するexprに対応
        expr = self.available_tokens()[remainder]
        return Action(place, expr)
=======
            self._get_info(),
        )
>>>>>>> e0485b7a
<|MERGE_RESOLUTION|>--- conflicted
+++ resolved
@@ -209,8 +209,7 @@
             0.3 + correctness_score + length_score,
             False,
             truncated,
-<<<<<<< HEAD
-            self.get_info(),
+            self._get_info(),
         )
 
     def int2action(self, num: int) -> Action:
@@ -241,8 +240,4 @@
 
         # exprの計算: remainderが対応するexprに対応
         expr = self.available_tokens()[remainder]
-        return Action(place, expr)
-=======
-            self._get_info(),
-        )
->>>>>>> e0485b7a
+        return Action(place, expr)